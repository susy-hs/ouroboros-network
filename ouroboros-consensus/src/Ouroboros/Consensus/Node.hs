{-# LANGUAGE DataKinds                  #-}
{-# LANGUAGE FlexibleContexts           #-}
{-# LANGUAGE GeneralizedNewtypeDeriving #-}
{-# LANGUAGE KindSignatures             #-}
{-# LANGUAGE RankNTypes                 #-}
{-# LANGUAGE RecordWildCards            #-}
{-# LANGUAGE ScopedTypeVariables        #-}
{-# LANGUAGE TupleSections              #-}
{-# LANGUAGE TypeApplications           #-}
{-# LANGUAGE TypeFamilies               #-}

module Ouroboros.Consensus.Node (
    -- * Node IDs
    NodeId(..)
  , CoreNodeId(..)
  , fromCoreNodeId
<<<<<<< HEAD
    -- * Core node count
  , NumCoreNodes(..)
    -- * Blockchain time
  , BlockchainTime(..)
  , onSlot
  , NumSlots(..)
  , finalSlot
  , testBlockchainTime
  , realBlockchainTime
=======
>>>>>>> ea8e3fbd
    -- * Node
  , NodeKernel(..)
  , NodeCallbacks(..)
  , NodeComms(..)
  , nodeKernel
    -- * Channels (re-exports from the network layer)
  , Channel
  , Network.createConnectedChannels
  , Network.loggingChannel
  ) where

import           Control.Monad
import           Control.Monad.Except
import           Crypto.Random (ChaChaDRG)
import           Data.Map.Strict (Map)
import qualified Data.Map.Strict as Map
import           Data.Maybe (fromMaybe, mapMaybe)

import           Control.Monad.Class.MonadSay
import           Control.Monad.Class.MonadSTM
import           Control.Monad.Class.MonadFork
import           Control.Monad.Class.MonadThrow

import           Ouroboros.Network.Channel as Network
import           Ouroboros.Network.Codec
import           Network.TypedProtocol.Driver

import           Ouroboros.Network.Block
import           Ouroboros.Network.Chain (Chain (..), ChainUpdate (..), Point)
import qualified Ouroboros.Network.Chain as Chain
import           Ouroboros.Network.ChainProducerState
import           Ouroboros.Network.Protocol.ChainSync.Client
import           Ouroboros.Network.Protocol.ChainSync.Examples
import           Ouroboros.Network.Protocol.ChainSync.Server
import           Ouroboros.Network.Protocol.ChainSync.Type
import           Ouroboros.Network.Serialise (Serialise)

import           Ouroboros.Consensus.BlockchainTime
import           Ouroboros.Consensus.Ledger.Abstract
import           Ouroboros.Consensus.Protocol.Abstract
import           Ouroboros.Consensus.Util
import           Ouroboros.Consensus.Util.Condense
import           Ouroboros.Consensus.Util.Orphans ()
import           Ouroboros.Consensus.Util.Random
import           Ouroboros.Consensus.Util.STM

-- TODO: We currently stil import /some/ stuff from the network layer Node
-- module. We should audit this and perhaps move these to different modules
-- in the networking layer to make the division clearer.

import           Ouroboros.Network.Node (NodeId (..))
import qualified Ouroboros.Network.Node as Network

{-------------------------------------------------------------------------------
  Node IDs
-------------------------------------------------------------------------------}

-- | Core node ID
newtype CoreNodeId = CoreNodeId Int
  deriving (Show, Eq, Ord, Condense, Serialise)

fromCoreNodeId :: CoreNodeId -> NodeId
fromCoreNodeId (CoreNodeId n) = CoreId n

-- | The number of core nodes
newtype NumCoreNodes = NumCoreNodes { getNumCoreNodes :: Word }

{-------------------------------------------------------------------------------
  Relay node
-------------------------------------------------------------------------------}

-- | Interface against running relay node
data NodeKernel m up blk = NodeKernel {
      -- | Get current chain
      getCurrentChain   :: Tr m (Chain blk)

      -- | Get current extended ledger state
    , getExtLedgerState :: Tr m (ExtLedgerState blk)

      -- | Notify network layer of new upstream node
      --
      -- NOTE: Eventually it will be the responsibility of the network layer
      -- itself to register and deregister peers.
    , addUpstream       :: forall e bytes. Exception e
                        => up -> NodeComms e m blk bytes -> m ()

      -- | Notify network layer of a new downstream node
      --
      -- NOTE: Eventually it will be the responsibility of the network layer
      -- itself to register and deregister peers.
    , addDownstream     :: forall e bytes. Exception e
                        => NodeComms e m blk bytes -> m ()
    }

-- | Monad that we run protocol specific functions in
type ProtocolM blk m = NodeStateT (BlockProtocol blk) (ChaChaT (Tr m))

-- | Callbacks required when initializing the node
data NodeCallbacks m blk = NodeCallbacks {
      -- | Produce a block
      produceBlock :: IsLeader (BlockProtocol blk) -- Proof we are leader
                   -> ExtLedgerState blk -- Current ledger state
                   -> Slot               -- Current slot
                   -> Point blk          -- Previous point
                   -> BlockNo            -- Previous block number
                   -> ProtocolM blk m blk

      -- | Produce a random seed
      --
      -- We want to be able to use real (crypto strength) random numbers, but
      -- obviously have no access to a sytem random number source inside an
      -- STM transaction. So we use the system RNG to generate a local DRG,
      -- which we then use for this transaction, and /only/ this transaction.
      -- The loss of entropy therefore is minimal.
      --
      -- In IO, can use 'Crypto.Random.drgNew'.
    , produceDRG :: m ChaChaDRG

      -- | Callback called whenever we adopt a 2new chain
      --
      -- NOTE: This intentionally lives in @m@ rather than @Tr m@ so that this
      -- callback can have side effects.
    , adoptedNewChain :: Chain blk -> m ()
    }

nodeKernel :: forall m blk up.
              ( MonadSTM m
              , MonadFork m
              , MonadThrow m
              , MonadSay m
              , ProtocolLedgerView blk
              , Eq                 blk
              , Condense           blk
              , Ord up
              )
           => NodeConfig (BlockProtocol blk)
           -> NodeState (BlockProtocol blk)
           -> BlockchainTime m
           -> ExtLedgerState blk
           -> Chain blk
           -> NodeCallbacks m blk
           -> m (NodeKernel m up blk)
nodeKernel cfg initState btime initLedger initChain callbacks = do
    st <- initInternalState cfg btime initChain initLedger initState callbacks

    forkMonitorDownloads st
    forkBlockProduction  st

    return NodeKernel {
        addUpstream       = npAddUpstream   (networkLayer st)
      , addDownstream     = npAddDownstream (networkLayer st)
      , getCurrentChain   = readTVar (varChain  st)
      , getExtLedgerState = readTVar (varLedger st)
      }

{-------------------------------------------------------------------------------
  Internal node components
-------------------------------------------------------------------------------}

-- TODO: Turn into single TVar for chain and ledger state
data InternalState m up blk = IS {
      cfg           :: NodeConfig (BlockProtocol blk)
    , btime         :: BlockchainTime m
    , initChain     :: Chain blk
    , initLedger    :: ExtLedgerState blk
    , callbacks     :: NodeCallbacks m blk
    , networkLayer  :: NetworkProvides m up blk blk
    , varChain      :: TVar m (Chain blk)
    , varLedger     :: TVar m (ExtLedgerState blk)
    , varCandidates :: TVar m (Candidates up blk)
    , varState      :: TVar m (NodeState (BlockProtocol blk))
    }

initInternalState :: forall m up blk.
                     ( MonadSTM m
                     , MonadFork m
                     , MonadThrow m
                     , ProtocolLedgerView blk
                     , Eq                 blk
                     , Ord up
                     )
                  => NodeConfig (BlockProtocol blk) -- ^ Node configuration
                  -> BlockchainTime m               -- ^ Time
                  -> Chain blk                      -- ^ Initial chain
                  -> ExtLedgerState blk             -- ^ Initial ledger state
                  -> NodeState (BlockProtocol blk)  -- ^ Init node state
                  -> NodeCallbacks m blk            -- ^ Callbacks
                  -> m (InternalState m up blk)
initInternalState cfg btime initChain initLedger initState callbacks = do
    varChain      <- atomically $ newTVar initChain
    varLedger     <- atomically $ newTVar initLedger
    varCandidates <- atomically $ newTVar noCandidates
    varState      <- atomically $ newTVar initState

    let networkRequires :: NetworkRequires m up blk blk
        networkRequires = NetworkRequires {
            nrCurrentChain = readTVar varChain
          , nrCandidates   = readTVar varCandidates
          , nrSyncClient   = consensusSyncClient
                               cfg
                               btime
                               initLedger
                               varChain
                               varCandidates
          }

    networkLayer <- initNetworkLayer networkRequires

    return IS{..}

forkMonitorDownloads :: forall m up blk.
                        ( MonadSTM m
                        , MonadFork m
                        , MonadSay m
                        , ProtocolLedgerView blk
                        , Eq                 blk
                        , Condense           blk
                        )
                     => InternalState m up blk -> m ()
forkMonitorDownloads st@IS{..} =
    -- TODO: We should probably not just look at the headSlot
    onEachChange (map Chain.headSlot) [] npDownloaded $ \downloaded -> do
      -- TODO: At this point we should validate the chain /bodies/
      -- (we'd only have verified headers so far)
      -- TODO: Right now we have no way of informing the network layer when
      -- block verification failed

      mNew <- atomically $ do
        old <- readTVar varChain
        now <- getCurrentSlot btime
        case selectChain cfg now old downloaded of
          Nothing  -> return Nothing
          Just new -> do
            adoptNewChain st old new
            return (Just new)
      case mNew of
        Nothing  -> say $ "Ignoring downloaded chains " ++ condense downloaded
        Just new -> say $ "Adopted new chain " ++ condense new

      forM_ mNew adoptedNewChain
  where
    NetworkProvides{..} = networkLayer
    NodeCallbacks{..}   = callbacks

forkBlockProduction :: forall m up blk. (
                         MonadSTM m
                       , ProtocolLedgerView blk
                       )
                    => InternalState m up blk -> m ()
forkBlockProduction st@IS{..} =
    onSlotChange btime $ \slot -> do
      drg  <- produceDRG
      mNew <- atomically $ do
        varDRG <- newTVar drg
        l@ExtLedgerState{..} <- readTVar varLedger
        mIsLeader            <- runProtocol varDRG $
                                   checkIsLeader
                                     cfg
                                     slot
                                     (protocolLedgerView cfg ledgerState)
                                     ouroborosChainState

        case mIsLeader of
          Nothing    -> return Nothing
          Just proof -> do
            (old, upd) <- overrideBlock slot <$> readTVar varChain
            let prevPoint = Chain.headPoint   old
                prevNo    = Chain.headBlockNo old
            newBlock <- runProtocol varDRG $
                          produceBlock proof l slot prevPoint prevNo
            let new = Chain.addBlock newBlock old
            applyUpdate st new (upd ++ [AddBlock newBlock])
            return $ Just new

      forM_ mNew adoptedNewChain
  where
    NodeCallbacks{..} = callbacks

    -- Drop the most recent block if it occupies the current slot
    overrideBlock :: Slot -> Chain blk -> (Chain blk, [ChainUpdate blk])
    overrideBlock slot c
      | Chain.headSlot c <  slot = (c, [])
      | Chain.headSlot c == slot = let c' = dropMostRecent c
                                   in (c', [RollBack (Chain.headPoint c')])
      | otherwise                = error "overrideBlock: block in future"

    runProtocol :: TVar m ChaChaDRG -> ProtocolM blk m a -> Tr m a
    runProtocol varDRG = simOuroborosStateT varState
                       $ simChaChaT varDRG
                       $ id

adoptNewChain :: forall m up blk.
                 ( MonadSTM m
                 , ProtocolLedgerView blk
                 )
              => InternalState m up blk
              -> Chain blk  -- ^ Old chain
              -> Chain blk  -- ^ New chain
              -> Tr m ()
adoptNewChain is old new =
    applyUpdate is new upd
  where
    i :: Point blk
    i = fromMaybe Chain.genesisPoint $ Chain.intersectChains old new

    upd :: [ChainUpdate blk]
    upd = (if i /= Chain.headPoint old
            then (RollBack i :)
            else id)
        $ map AddBlock (afterPoint i new)

-- | Apply chain update
applyUpdate :: ( MonadSTM m
               , ProtocolLedgerView blk
               )
            => InternalState m up blk
            -> Chain blk          -- ^ New chain
            -> [ChainUpdate blk]  -- ^ Update
            -> Tr m ()
applyUpdate st@IS{..} new upd = do
    writeTVar varChain new
    updateLedgerState st new upd

-- | Update the ledger state
--
-- TODO: Rethink this in relation to validation. Chains have already been
-- validated at this point, but now we need to compute ledger state;
-- but validation basically /is/ ledger updating. Perhaps we need to store
-- the updated ledger state with the candidates. Or something.
updateLedgerState :: ( MonadSTM m
                     , ProtocolLedgerView blk
                     )
                  => InternalState m up blk
                  -> Chain blk          -- ^ New chain (TODO: remove this arg)
                  -> [ChainUpdate blk]  -- ^ Chain update
                  -> Tr m ()
updateLedgerState IS{..} new upd =
    case upd of
      RollBack _:_ ->
        -- TODO: Properly implement support for rollback
        modifyTVar' varLedger $ \_st ->
          case runExcept (chainExtLedgerState cfg new initLedger) of
            Left err  -> error (show err)
            Right st' -> st'
      _otherwise ->
        modifyTVar' varLedger $ \st ->
          case runExcept (foldExtLedgerState cfg (map newBlock upd) st) of
            Left err  -> error (show err)
            Right st' -> st'
  where
    -- Only the first update can be a rollback
    newBlock :: ChainUpdate b -> b
    newBlock (RollBack _) = error "newBlock: unexpected rollback"
    newBlock (AddBlock b) = b

{-------------------------------------------------------------------------------
  (Consensus layer provided) Chain sync client

  TODO: Implement genesis here

  Genesis in paper:

    When we compare a candidate to our own chain, and that candidate forks off
    more than k in the past, we compute the intersection point between that
    candidate and our chain, select s slots from both chains, and compare the
    number of blocks within those s slots. If the candidate has more blocks
    in those s slots, we prefer the candidate, otherwise we stick with our own
    chain.

  Genesis as we will implement it:

    * We decide we are in genesis mode if the head of our chain is more than
      @k@ blocks behind the blockchain time. We will have to approximate this
      as @k/f@ /slots/ behind the blockchain time time.
    * In this situation, we must make sure we have a sufficient number of
      upstream nodes "and collect chains from all of them"
    * We still never consider chains that would require /us/ to rollback more
      than k blocks.
    * In order to compare two candidates, we compute the intersection point of
      X of those two candidates and compare the density at point X.




  Scribbled notes during meeting with Duncan:

   geensis mode: compare clock to our chain
   do we have enough peers?
   still only interested in chains that don't fork more than k from our own chain

     downloading headers from a /single/ node, download at least s headers
     inform /other/ peers: "here is a point on our chain"
     if all agree ("intersection imporved") -- all peers agree
     avoid downloading tons of headers
     /if/ there is a difference, get s headers from the peer who disagrees,
       pick the denser one, and ignore the other
       PROBLEM: what if the denser node has invalid block bodies??
-------------------------------------------------------------------------------}

-- | Something went wrong during the chain sync protocol
--
-- This either indicates an intentional failure (malicious client) or a buggy
-- client. The additional data we record here is for debugging only.
data ChainSyncFailure hdr =
    -- | The node we're connecting to forked more than k slots ago
    --
    -- We record their current head.
    ForkTooDeep (Point hdr)

    -- | They send us an invalid header
    --
    -- We record their (invalid) chain.
    --
    -- TODO: Of course eventually this won't be possible, and we should
    -- just record the invalid block.
  | InvalidBlock (Chain hdr)

    -- | The client sent us an intersection point not on their chain
    --
    -- We record the intersection point and their head.
  | InvalidRollback (Point hdr) (Point hdr)

type Consensus (client :: * -> * -> (* -> *) -> * -> *) hdr m =
   client hdr (Point hdr) m (ChainSyncFailure hdr)

-- | Chain sync client
--
-- This only terminates on failures.
consensusSyncClient :: forall m up blk hdr.
                       ( MonadSTM m
                       , blk ~ hdr -- for now
                       , ProtocolLedgerView hdr
                       , Eq                 hdr
                       , Ord up
                       )
                    => NodeConfig (BlockProtocol hdr)
                    -> BlockchainTime m
                    -> ExtLedgerState blk
                    -> TVar m (Chain blk)
                    -> TVar m (Candidates up hdr)
                    -> up -> Consensus ChainSyncClient hdr m
consensusSyncClient cfg btime initLedger varChain candidatesVar up =
    ChainSyncClient initialise
  where
    initialise :: m (Consensus ClientStIdle hdr m)
    initialise = do
      (theirChainVar, ourChain) <- atomically $ do
        -- We optimistically assume that the upstream node's chain is similar to
        -- ours, so we start with assuming it's /equal/ to our chain, and then
        -- let the chain sync protocol do its job
        chain <- readTVar varChain
        (, chain) <$> newTVar chain

      return $ SendMsgFindIntersect (Chain.selectPoints (map fromIntegral offsets) ourChain) $
        ClientStIntersect {
            recvMsgIntersectImproved = \_intersection _theirHead ->
              -- We found an intersection within the last k slots. All good
              ChainSyncClient $ return (requestNext theirChainVar)

          , recvMsgIntersectUnchanged = \theirHead -> ChainSyncClient $
              -- If the intersection point is unchanged, this means that the
              -- best intersection point was the initial assumption: genesis.
              -- If the genesis point is within k of our own head, this is
              -- fine, but if it is not, we cannot sync with this client
              if getSlot (Chain.headSlot ourChain) > fromIntegral k
                then return $ SendMsgDone (ForkTooDeep theirHead)
                else return $ requestNext theirChainVar
          }

    requestNext :: TVar m (Chain hdr) -> Consensus ClientStIdle hdr m
    requestNext theirChainVar =
        SendMsgRequestNext
          (handleNext theirChainVar)
          (return (handleNext theirChainVar)) -- case for when we have to wait

    handleNext :: TVar m (Chain hdr) -> Consensus ClientStNext hdr m
    handleNext theirChainVar = ClientStNext {
          recvMsgRollForward = \hdr _theirHead -> ChainSyncClient $ do
            atomically $ do
              -- Right now we validate the entire chain here. We should only
              -- validate the new block.
              theirChain <- readTVar theirChainVar
              let theirChain' = Chain.addBlock hdr theirChain
              if not (verifyChain cfg initLedger theirChain') then
                return $ SendMsgDone (InvalidBlock theirChain')
              else do
                writeTVar theirChainVar theirChain'
                updateCandidates' theirChain'
                return $ requestNext theirChainVar

        , recvMsgRollBackward = \intersection theirHead -> ChainSyncClient $
            atomically $ do
              theirChain <- readTVar theirChainVar
              case Chain.rollback intersection theirChain of
                Just theirChain' -> do
                  -- No need to validate (prefix of a valid chain must be valid)
                  writeTVar theirChainVar theirChain'
                  updateCandidates' theirChain'
                  return $ requestNext theirChainVar
                Nothing ->
                  return $ SendMsgDone (InvalidRollback intersection theirHead)
        }

    -- Update set of candidates
    updateCandidates' :: Chain hdr -> Tr m ()
    updateCandidates' theirChain = do
        now      <- getCurrentSlot btime
        ourChain <- readTVar varChain
        modifyTVar candidatesVar $
          updateCandidates cfg now ourChain (up, theirChain)

    -- Recent offsets
    --
    -- These offsets are used to find an intersection point between our chain
    -- and the upstream node's. We use the fibonacci sequence to try blocks
    -- closer to our tip, and fewer blocks further down the chain. It is
    -- important that this sequence constains at least a point @k@ back: if
    -- no intersection can be found at most @k@ back, then this is not a peer
    -- that we can sync with (since we will never roll back more than @k).
    --
    -- For @k = 2160@, this evaluates to
    --
    -- > [0,1,2,3,5,8,13,21,34,55,89,144,233,377,610,987,1597,2160]
    --
    -- For @k = 5@ (during testing), this evaluates to
    --
    -- > [0,1,2,3,5]
    offsets :: [Word]
    offsets = [0] ++ takeWhile (< k) [fib n | n <- [2..]] ++ [k]

    k :: Word
    k = maxRollbacks $ protocolSecurityParam cfg

{-------------------------------------------------------------------------------
  Chain candidates
-------------------------------------------------------------------------------}

newtype Candidates up hdr = Candidates {
      -- | Candidate chains
      --
      -- When we track upstream nodes, /candidate/ chains are chains that the
      -- chain selection rule tells us are preferred over our current chain.
      -- We network layer will ask the consensus layer to prioritize these
      -- candidates: elements earlier in the list are preferred over elements
      -- later in the list; we have no preference between candidates within
      -- a single map.
      --
      -- Invariants:
      --
      -- * All maps must be non-empty
      -- * All map domains must be mutually disjoint
      -- * All elements of a single map must be equally preferable
      --   (according to the protocol's chain selection rule)
      -- * Elements earlier in the list must be strictly preferred over elements
      --   later in the list (again, according to chain selection)
      --
      -- Moreover, we should have a system invariant that /all/ candidates we
      -- record must be preferred over our own chain.
      candidates :: [Map up (Chain hdr)]
    }

instance (Condense up, Condense hdr) => Condense (Candidates up hdr) where
  condense (Candidates cs) = condense cs

noCandidates :: Candidates up hdr
noCandidates = Candidates []

-- | Remove candidate from a certain node
removeCandidate :: forall up hdr. Ord up
                => up -> Candidates up hdr -> Candidates up hdr
removeCandidate up (Candidates cs) = Candidates $ mapMaybe delete cs
  where
    delete :: Map up (Chain hdr) -> Maybe (Map up (Chain hdr))
    delete m = do
        let m' = Map.delete up m
        guard $ not (Map.null m')
        return m'

-- | Insert a new candidate (one that we /know/ we prefer over our own chain)
--
-- Precondition: no chain for this upstream node already present.
insertCandidate :: forall up hdr.
                   ( OuroborosTag (BlockProtocol hdr)
                   , HasHeader hdr
                   , Ord up
                   , Eq hdr
                   )
                => NodeConfig (BlockProtocol hdr)
                -> Slot -- ^ Present slot
                -> (up, Chain hdr) -> Candidates up hdr -> Candidates up hdr
insertCandidate cfg now (up, cand) (Candidates cands) =
    Candidates $ go cands
  where
    go :: [Map up (Chain hdr)] -> [Map up (Chain hdr)]
    go []       = [Map.singleton up cand]
    go (cs:css) =
      case compareCandidates cfg now cand (head' cs) of
        GT -> Map.singleton up cand : cs : css
        EQ -> Map.insert up cand cs : css
        LT -> cs : go css

    -- Pick any candidate from this (necessarily non-empty) map
    -- (Any element will do, because all elements are equally preferable)
    head' :: Map a b -> b
    head' = snd . head . Map.toList

-- | Update candidates
updateCandidates :: ( OuroborosTag (BlockProtocol hdr)
                    , HasHeader hdr
                    , Eq        hdr
                    , Ord up
                    , hdr ~ blk
                    )
                 => NodeConfig (BlockProtocol hdr)
                 -> Slot            -- ^ Present slot
                 -> Chain blk       -- ^ Our chain
                 -> (up, Chain hdr) -- ^ New potential candidate
                 -> Candidates up hdr -> Candidates up hdr
updateCandidates cfg now ourChain (up, theirChain) cs =
    case preferCandidate cfg now ourChain theirChain of
      Just cand' -> insertCandidate cfg now (up, cand') cs'
      Nothing    -> cs' -- if candidate not strictly preferred, we ignore it
  where
    -- We unconditionally remove the old chain
    --
    -- This means that /if/ we for some reason prefer the old candidate from
    -- this node but not the new, we nonetheless forget this old candidate.
    -- This is reasonable: the node might not even be able to serve this
    -- old candidate anymore.
    --
    -- TODO: Discuss this with Duncan.
    cs' = removeCandidate up cs

{-------------------------------------------------------------------------------
  New network layer
-------------------------------------------------------------------------------}

data NetworkRequires m up blk hdr = NetworkRequires {
      -- | Start tracking a new upstream node
      --
      -- Although it is (typically) the responsibility of the network layer to
      -- decide whether or not to track another peer, each time it does decide
      -- to do so, it will ask the consensus layer for a client to track this
      -- upstream node. It will be the responsibility of this client to do
      -- block validation and implement the logic required to implement the
      -- genesis rule.
      nrSyncClient   :: up -> Consensus ChainSyncClient hdr m

      -- | Return the current chain
    , nrCurrentChain :: Tr m (Chain blk)

      -- | Get current chain candidates
      --
      -- This is used by the network layer's block download logic.
      -- See 'CandidateChains' for more details.
    , nrCandidates   :: Tr m (Candidates up hdr)
    }

-- | Required by the network layer to initiate comms to a new node
data NodeComms e m hdr bytes = NodeComms {
      -- | Codec for concrete send type @s@ and receive type @r@
      ncCodec    :: Codec (ChainSync hdr (Point hdr)) e m bytes
      -- TODO: will need to handle these 'e' exceptions properly

      -- | Construct a channel to the node
      --
      -- This is in CPS style to allow for resource allocation. However, it
      -- is important to note that this resource allocation will run in a thread
      -- which itself is untracked, so if resource deallocation absolutely
      -- /must/ happen additional measures must be taken
    , ncWithChan :: forall a. (Channel m bytes -> m a) -> m a
    }

data NetworkProvides m up blk hdr = NetworkProvides {
      -- | The chains downloaded by the network layer
      --
      -- It will be the responsibility of the consensus layer to monitor this,
      -- validate new chains when downloaded, and adopt them when appropriate.
      npDownloaded    :: Tr m [Chain blk]

      -- | Notify network layer of new upstream node
      --
      -- NOTE: Eventually it will be the responsibility of the network layer
      -- itself to register and deregister peers.
    , npAddUpstream   :: forall e bytes. Exception e
                      => up -> NodeComms e m hdr bytes -> m ()

      -- | Notify network layer of a new downstream node
      --
      -- NOTE: Eventually it will be the responsibility of the network layer
      -- itself to register and deregister peers.
    , npAddDownstream :: forall e bytes. Exception e
                      => NodeComms e m hdr bytes -> m ()
    }

initNetworkLayer :: forall m up hdr blk.
                    ( MonadSTM m
                    , MonadFork m
                    , MonadThrow m
                    , HasHeader hdr
                    , hdr ~ blk     -- TODO: for now
                    , Eq blk        -- TODO: for now
                    )
                 => NetworkRequires m up blk hdr
                 -> m (NetworkProvides m up blk hdr)
initNetworkLayer NetworkRequires{..} = do
    -- The chain producer state is entirely the responsibility of the network
    -- layer; it does not get exposed in the 'NetworkLayer' API. Moreover, it
    -- is not necessary for the chain in the chain producer state to be updated
    -- synchronously with our chain, it is fine for this to lag.
    cpsVar <- atomically $ newTVar . initChainProducerState =<< nrCurrentChain

    -- Downloaded chains
    downloadedVar <- atomically $ newTVar []

    -- We continuously monitor the chain candidates, and download one as soon
    -- as one becomes available. This is merely a mock implementation, we make
    -- all chains available as soon as they are candidates.
    void $ fork $ forever $ atomically $ do
      downloaded <- readTVar downloadedVar
      candidates <- (concatMap Map.elems . candidates) <$> nrCandidates
      if candidates == downloaded
        then retry
        else writeTVar downloadedVar candidates

    -- We also continously monitor the our own chain, so that we can update our
    -- downstream peers when our chain changes
    void $ fork $ forever $ atomically $ do
      chain <- nrCurrentChain
      cps   <- readTVar cpsVar
      -- TODO: We should probably not just compare the slot
      if Chain.headSlot chain == Chain.headSlot (chainState cps)
        then retry
        else modifyTVar cpsVar (switchFork chain)

    return $ NetworkProvides {
          npDownloaded = readTVar downloadedVar
        , npAddDownstream = \NodeComms{..} -> do
            let producer = chainSyncServerPeer (chainSyncServerExample () cpsVar)
            void $ fork $ void $ ncWithChan $ \chan ->
              runPeer ncCodec chan producer
              --TODO: deal with the exceptions this throws, use async
        , npAddUpstream = \up NodeComms{..} -> do
            let consumer = nrSyncClient up
            void $ fork $ void $ ncWithChan $ \chan ->
              runPeer ncCodec chan (chainSyncClientPeer consumer)
              --TODO: deal with the exceptions this throws, use async
        }

{-------------------------------------------------------------------------------
  Auxiliary
-------------------------------------------------------------------------------}

-- | The suffix of the chain starting after the specified point
afterPoint :: HasHeader b => Point b -> Chain b -> [b]
afterPoint p = dropWhile (\b -> blockSlot b <= Chain.pointSlot p)
            . Chain.toOldestFirst

dropMostRecent :: Chain b -> Chain b
dropMostRecent Genesis  = error "dropMostRecent: empty chain"
dropMostRecent (c :> _) = c<|MERGE_RESOLUTION|>--- conflicted
+++ resolved
@@ -14,18 +14,8 @@
     NodeId(..)
   , CoreNodeId(..)
   , fromCoreNodeId
-<<<<<<< HEAD
     -- * Core node count
   , NumCoreNodes(..)
-    -- * Blockchain time
-  , BlockchainTime(..)
-  , onSlot
-  , NumSlots(..)
-  , finalSlot
-  , testBlockchainTime
-  , realBlockchainTime
-=======
->>>>>>> ea8e3fbd
     -- * Node
   , NodeKernel(..)
   , NodeCallbacks(..)
