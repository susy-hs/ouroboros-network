# Builds using system <nixpkgs> and ghc863 with the required package curation.
let
<<<<<<< HEAD
  nixpkgs = import <nixpkgs> {};

=======
  # Pin nixpkgs to this one.
  nixpkgs = import ./nix/nixpkgs.nix {};
>>>>>>> 0c30e401
  overrides = import ./nix/overrides.nix { inherit nixpkgs; };

  cardanoroot = nixpkgs.fetchgit {
    url = "https://github.com/input-output-hk/cardano-sl";
<<<<<<< HEAD
    rev = "808bcfba81753e4996b3eeead797dee27da59fc9";
    sha256 = "1qh2338w39pdgnwkzjydy93qxr2m5cg2ij70c4048fz379kdcyrl";
=======
    rev = "5a4eee1ebded257d785d39a090a216c4a261eb22";
    sha256 = "0wr3vn7vdc455dfh57aslqr59fx1vgmi6xwdrrfjh8gg00q1dkng";
>>>>>>> 0c30e401
  };
  cardanopkgs = import ./nix/cardanopkgs.nix { inherit nixpkgs; inherit cardanoroot; };

  # Build on 8.6.3 with the required overrides: one for packages defined in
  # this repo, and one to bring in cardano-sl as a library, which is a real
  # difficult thing to do apparently.
  compiler = nixpkgs.haskell.packages.ghc863.override {
    overrides = self: super:
      (overrides self super) // (cardanopkgs self super);
  };
in
  import ./pkgs.nix { inherit nixpkgs; inherit compiler; }<|MERGE_RESOLUTION|>--- conflicted
+++ resolved
@@ -1,23 +1,13 @@
 # Builds using system <nixpkgs> and ghc863 with the required package curation.
 let
-<<<<<<< HEAD
-  nixpkgs = import <nixpkgs> {};
-
-=======
   # Pin nixpkgs to this one.
   nixpkgs = import ./nix/nixpkgs.nix {};
->>>>>>> 0c30e401
   overrides = import ./nix/overrides.nix { inherit nixpkgs; };
 
   cardanoroot = nixpkgs.fetchgit {
     url = "https://github.com/input-output-hk/cardano-sl";
-<<<<<<< HEAD
-    rev = "808bcfba81753e4996b3eeead797dee27da59fc9";
-    sha256 = "1qh2338w39pdgnwkzjydy93qxr2m5cg2ij70c4048fz379kdcyrl";
-=======
     rev = "5a4eee1ebded257d785d39a090a216c4a261eb22";
     sha256 = "0wr3vn7vdc455dfh57aslqr59fx1vgmi6xwdrrfjh8gg00q1dkng";
->>>>>>> 0c30e401
   };
   cardanopkgs = import ./nix/cardanopkgs.nix { inherit nixpkgs; inherit cardanoroot; };
 
